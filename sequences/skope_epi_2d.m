--- conflicted
+++ resolved
@@ -135,7 +135,6 @@
                               'rfDeadtime', 100e-6,...
                               'B0', specs.B0 ...
             );      
-<<<<<<< HEAD
 
             % Copy all sequence parameters
             fieldNames = fields(seqParams);
@@ -145,43 +144,6 @@
                     obj.(fieldname) = seqParams.(fieldname);
                 end
             end
-=======
-                     
-            % Echo time
-            obj.TE = seqParams.TE;
-
-            % Repetition time
-            obj.TR = seqParams.TR;
-
-            % Duration of scanner readout event
-            obj.readoutTime = seqParams.readoutTime;
-
-            % Flip angle
-            obj.alpha = seqParams.alpha;
-
-            % Field of view [Unit: m]
-            obj.fov = seqParams.fov;
-
-            % Numbre of readout samples
-            obj.Nx = seqParams.Nx;
-
-            % Number of phase encoding steps
-            obj.Ny = seqParams.Ny;
-
-            % Slice thickness [Unit: m]
-            obj.thickness = seqParams.thickness;
-
-            % Number of slices
-            obj.nSlices = seqParams.nSlices;
-            obj.nRep = seqParams.nRep;
-            obj.nAve = seqParams.nAve;
-
-            obj.nDummy = seqParams.nDummy;
-            obj.doPlayFatSat = seqParams.doPlayFatSat;
-
-            obj.sliceOrientation = seqParams.sliceOrientation;
-            obj.phaseEncDir = seqParams.phaseEncDir;
->>>>>>> aee09f0a
 
             %% Create a new sequence object
             obj.seq = mr.Sequence(obj.sys);  
